pragma solidity 0.8.6;

import "./vendor/@arbitrum/nitro-contracts/src/precompiles/ArbGasInfo.sol";
import "./vendor/@eth-optimism/contracts/0.8.6/contracts/L2/predeploys/OVM_GasPriceOracle.sol";
import "@openzeppelin/contracts/security/Pausable.sol";
import "@openzeppelin/contracts/security/ReentrancyGuard.sol";
import "@openzeppelin/contracts/utils/structs/EnumerableSet.sol";
import "../ConfirmedOwner.sol";
import "./ExecutionPrevention.sol";
import "../interfaces/AggregatorV3Interface.sol";
import "../interfaces/LinkTokenInterface.sol";
import "../interfaces/KeeperCompatibleInterface.sol";
<<<<<<< HEAD
import {RegistryParams, State} from "./interfaces/KeeperRegistryInterfaceDev.sol";
import "./interfaces/OCR2Abstract.sol";
=======
import "../interfaces/UpkeepTranscoderInterface.sol";
import {Config, State} from "./interfaces/KeeperRegistryInterfaceDev.sol";
>>>>>>> 56f62a8b

/**
 * @notice Base Keeper Registry contract, contains shared logic between
 * KeeperRegistry and KeeperRegistryLogic
 */
abstract contract KeeperRegistryBase is ConfirmedOwner, ExecutionPrevention, ReentrancyGuard, Pausable, OCR2Abstract {
  address internal constant ZERO_ADDRESS = address(0);
  address internal constant IGNORE_ADDRESS = 0xFFfFfFffFFfffFFfFFfFFFFFffFFFffffFfFFFfF;
  bytes4 internal constant CHECK_SELECTOR = KeeperCompatibleInterface.checkUpkeep.selector;
  bytes4 internal constant PERFORM_SELECTOR = KeeperCompatibleInterface.performUpkeep.selector;
  uint256 internal constant PERFORM_GAS_MIN = 2_300;
  uint256 internal constant CANCELLATION_DELAY = 50;
  uint256 internal constant PERFORM_GAS_CUSHION = 5_000;
  uint256 internal constant PPB_BASE = 1_000_000_000;
  uint64 internal constant UINT64_MAX = 2**64 - 1;
  uint96 internal constant LINK_TOTAL_SUPPLY = 1e27;
  UpkeepFormat internal constant UPKEEP_TRANSCODER_VESION_BASE = UpkeepFormat.V1;

  // L1_FEE_DATA_PADDING includes 35 bytes for L1 data padding for Optimism
  bytes public L1_FEE_DATA_PADDING = "0xffffffffffffffffffffffffffffffffffffffffffffffffffffffffffffffffffffff";
  // MAX_INPUT_DATA represents the estimated max size of the sum of L1 data padding and msg.data in performUpkeep
  // function, which includes 4 bytes for function selector, 32 bytes for upkeep id, 35 bytes for data padding, and
  // 64 bytes for estimated perform data
  bytes public MAX_INPUT_DATA =
    "0xffffffffffffffffffffffffffffffffffffffffffffffffffffffffffffffffffffffffffffffffffffffffffffffffffffffffffffffffffffffffffffffffffffffffffffffffffffffffffffffffffffffffffffffffffffffffffffffffffffffffffffffffffffffffffffffffffffffffffffffffffffffffffffffffffffffffffffff";

  // TODO: refactor this with ocr config
  address[] internal s_keeperList;
  EnumerableSet.UintSet internal s_upkeepIDs;
  mapping(uint256 => Upkeep) internal s_upkeep;
  // TODO: refactor this with ocr transmitter info config
  mapping(address => KeeperInfo) internal s_keeperInfo;
  mapping(address => address) internal s_proposedPayee;
  mapping(uint256 => bytes) internal s_checkData;
  mapping(address => MigrationPermission) internal s_peerRegistryMigrationPermission;
  Storage internal s_storage;
  uint256 internal s_fallbackGasPrice; // not in config object for gas savings
  uint256 internal s_fallbackLinkPrice; // not in config object for gas savings
  uint96 internal s_ownerLinkBalance;
  uint256 internal s_expectedLinkBalance;
  address internal s_transcoder;
  address internal s_registrar;

  // OCR storage variables
  mapping(address => Transmitter) internal s_transmitters;
  mapping(address => Signer) internal s_signers;
  address[] internal s_signersList; // s_signersList contains the signing address of each oracle
  address[] internal s_transmittersList; // s_transmittersList contains the transmission address of each oracle
  bytes32 internal s_latestConfigDigest;
  HotVars internal s_hotVars;
  // incremented each time a new config is posted. This count is incorporated
  // into the config digest to prevent replay attacks.
  uint32 internal s_configCount;
  // makes it easier for offchain systems to extract config from logs
  uint32 internal s_latestConfigBlockNumber;

  LinkTokenInterface public immutable LINK;
  AggregatorV3Interface public immutable LINK_ETH_FEED;
  AggregatorV3Interface public immutable FAST_GAS_FEED;
  OVM_GasPriceOracle public immutable OPTIMISM_ORACLE = OVM_GasPriceOracle(0x420000000000000000000000000000000000000F);
  ArbGasInfo public immutable ARB_NITRO_ORACLE = ArbGasInfo(0x000000000000000000000000000000000000006C);
  PaymentModel public immutable PAYMENT_MODEL;
  uint256 public immutable REGISTRY_GAS_OVERHEAD;

  error CannotCancel();
  error UpkeepCancelled();
  error MigrationNotPermitted();
  error UpkeepNotCanceled();
  error UpkeepNotNeeded();
  error NotAContract();
  error PaymentGreaterThanAllLINK();
  error OnlyActiveKeepers();
  error InsufficientFunds();
  error KeepersMustTakeTurns();
  error ParameterLengthError();
  error OnlyCallableByOwnerOrAdmin();
  error OnlyCallableByLINKToken();
  error InvalidPayee();
  error DuplicateEntry();
  error ValueNotChanged();
  error IndexOutOfRange();
  error TranscoderNotSet();
  error ArrayHasNoEntries();
  error GasLimitOutsideRange();
  error OnlyCallableByPayee();
  error OnlyCallableByProposedPayee();
  error GasLimitCanOnlyIncrease();
  error OnlyCallableByAdmin();
  error OnlyCallableByOwnerOrRegistrar();
  error InvalidRecipient();
  error InvalidDataLength();
  error TargetCheckReverted(bytes reason);
  error OnlyUnpausedUpkeep();
  error OnlyPausedUpkeep();

  enum MigrationPermission {
    NONE,
    OUTGOING,
    INCOMING,
    BIDIRECTIONAL
  }

  enum PaymentModel {
    DEFAULT,
    ARBITRUM,
    OPTIMISM
  }

  /**
   * @notice storage of the registry, contains a mix of params and state data
   */
  struct Storage {
    uint32 paymentPremiumPPB;
    uint32 flatFeeMicroLink;
    // TODO: Remove BCPT
    uint24 blockCountPerTurn;
    uint32 checkGasLimit;
    uint24 stalenessSeconds;
    uint16 gasCeilingMultiplier;
    uint96 minUpkeepSpend; // 1 full evm word
    uint32 maxPerformGas;
    uint32 nonce;
  }

  struct Upkeep {
    uint96 balance;
    // TODO: remove lastKeeper
    address lastKeeper; // 1 full evm word
    uint32 executeGas;
    uint64 maxValidBlocknumber;
    address target; // 2 full evm words
    uint96 amountSpent;
    address admin; // 3 full evm words
<<<<<<< HEAD
    // TODO: Add last performBlock number here
=======
    bool paused;
>>>>>>> 56f62a8b
  }

  struct KeeperInfo {
    address payee;
    uint96 balance;
    bool active;
  }

  struct PerformParams {
    uint256 id;
    Upkeep upkeep_info;
    bytes performData;
    uint256 maxLinkPayment;
<<<<<<< HEAD
    uint256 adjustedGasWei;
=======
    uint256 gasLimit;
    uint256 fastGasWei;
>>>>>>> 56f62a8b
    uint256 linkEth;
  }

  // TODO: evaluate if we should store payment here
  struct Transmitter {
    bool active;
    // Index of oracle in s_signersList/s_transmittersList
    uint8 index;
    // juels-denominated payment for transmitters, covering gas costs incurred
    // by the transmitter plus additional rewards. The entire LINK supply (1e9
    // LINK = 1e27 Juels) will always fit into a uint96.
    uint96 paymentJuels;
  }

  struct Signer {
    bool active;
    // Index of oracle in s_signersList/s_transmittersList
    uint8 index;
  }

  // TODO: evaluate if we need this
  // Storing these fields used on the hot path in a HotVars variable reduces the
  // retrieval of all of them to a single SLOAD.
  struct HotVars {
    // maximum number of faulty oracles
    uint8 f;
    // epoch and round from OCR protocol.
    // 32 most sig bits for epoch, 8 least sig bits for round
    uint40 latestEpochAndRound;
    // Chainlink Aggregators expose a roundId to consumers. The offchain reporting
    // protocol does not use this id anywhere. We increment it whenever a new
    // transmission is made to provide callers with contiguous ids for successive
    // reports.
    uint32 latestAggregatorRoundId;
    // Highest compensated gas price, in gwei uints
    uint32 maximumGasPriceGwei;
    // If gas price is less (in gwei units), transmitter gets half the savings
    uint32 reasonableGasPriceGwei;
    // Fixed LINK reward for each observer
    uint32 observationPaymentGjuels;
    // Fixed reward for transmitter
    uint32 transmissionPaymentGjuels;
    // Overhead incurred by accounting logic
    uint24 accountingGas;
  }

  event UpkeepRegistered(uint256 indexed id, uint32 executeGas, address admin);
  event UpkeepPerformed(
    uint256 indexed id,
    bool indexed success,
    address indexed from,
    uint96 payment,
    bytes performData
  );
  event UpkeepCanceled(uint256 indexed id, uint64 indexed atBlockHeight);
  event UpkeepPaused(uint256 indexed id);
  event UpkeepUnpaused(uint256 indexed id);
  event FundsAdded(uint256 indexed id, address indexed from, uint96 amount);
  event FundsWithdrawn(uint256 indexed id, uint256 amount, address to);
  event OwnerFundsWithdrawn(uint96 amount);
  event UpkeepMigrated(uint256 indexed id, uint256 remainingBalance, address destination);
  event UpkeepReceived(uint256 indexed id, uint256 startingBalance, address importedFrom);
  event RegistryParamsSet(RegistryParams params);
  event KeepersUpdated(address[] keepers, address[] payees);
  event PaymentWithdrawn(address indexed keeper, uint256 indexed amount, address indexed to, address payee);
  event PayeeshipTransferRequested(address indexed keeper, address indexed from, address indexed to);
  event PayeeshipTransferred(address indexed keeper, address indexed from, address indexed to);
  event UpkeepGasLimitSet(uint256 indexed id, uint96 gasLimit);

  /**
   * @param paymentModel the payment model of default, Arbitrum, or Optimism
   * @param registryGasOverhead the gas overhead used by registry in performUpkeep
   * @param link address of the LINK Token
   * @param linkEthFeed address of the LINK/ETH price feed
   * @param fastGasFeed address of the Fast Gas price feed
   */
  constructor(
    PaymentModel paymentModel,
    uint256 registryGasOverhead,
    address link,
    address linkEthFeed,
    address fastGasFeed
  ) ConfirmedOwner(msg.sender) {
    PAYMENT_MODEL = paymentModel;
    REGISTRY_GAS_OVERHEAD = registryGasOverhead;
    LINK = LinkTokenInterface(link);
    LINK_ETH_FEED = AggregatorV3Interface(linkEthFeed);
    FAST_GAS_FEED = AggregatorV3Interface(fastGasFeed);
  }

  /**
   * @dev retrieves feed data for fast gas/eth and link/eth prices. if the feed
   * data is stale it uses the configured fallback price. Once a price is picked
   * for gas it takes the min of gas price in the transaction or the fast gas
   * price in order to reduce costs for the upkeep clients.
   */
  function _getFeedData() internal view returns (uint256 gasWei, uint256 linkEth) {
    uint32 stalenessSeconds = s_storage.stalenessSeconds;
    bool staleFallback = stalenessSeconds > 0;
    uint256 timestamp;
    int256 feedValue;
    (, feedValue, , timestamp, ) = FAST_GAS_FEED.latestRoundData();
    if ((staleFallback && stalenessSeconds < block.timestamp - timestamp) || feedValue <= 0) {
      gasWei = s_fallbackGasPrice;
    } else {
      gasWei = uint256(feedValue);
    }
    (, feedValue, , timestamp, ) = LINK_ETH_FEED.latestRoundData();
    if ((staleFallback && stalenessSeconds < block.timestamp - timestamp) || feedValue <= 0) {
      linkEth = s_fallbackLinkPrice;
    } else {
      linkEth = uint256(feedValue);
    }
    return (gasWei, linkEth);
  }

  /**
   * @dev calculates LINK paid for gas spent plus a configure premium percentage
   * @param gasLimit the amount of gas used
   * @param fastGasWei the fast gas price
   * @param linkEth the exchange ratio between LINK and ETH
   * @param isExecution if this is triggered by a perform upkeep function
   */
  function _calculatePaymentAmount(
    uint256 gasLimit,
    uint256 fastGasWei,
    uint256 linkEth,
    bool isExecution
  ) internal view returns (uint96 payment) {
    Storage memory store = s_storage;
    uint256 gasWei = fastGasWei * store.gasCeilingMultiplier;
    // in case it's actual execution use actual gas price, capped by fastGasWei * gasCeilingMultiplier
    if (isExecution && tx.gasprice < gasWei) {
      gasWei = tx.gasprice;
    }

    uint256 weiForGas = gasWei * (gasLimit + REGISTRY_GAS_OVERHEAD);
    uint256 premium = PPB_BASE + store.paymentPremiumPPB;
    uint256 l1CostWei = 0;
    if (PAYMENT_MODEL == PaymentModel.OPTIMISM) {
      bytes memory txCallData = new bytes(0);
      if (isExecution) {
        txCallData = bytes.concat(msg.data, L1_FEE_DATA_PADDING);
      } else {
        txCallData = MAX_INPUT_DATA;
      }
      l1CostWei = OPTIMISM_ORACLE.getL1Fee(txCallData);
    } else if (PAYMENT_MODEL == PaymentModel.ARBITRUM) {
      l1CostWei = ARB_NITRO_ORACLE.getCurrentTxL1GasFees();
    }
    // if it's not performing upkeeps, use gas ceiling multiplier to estimate the upper bound
    if (!isExecution) {
      l1CostWei = store.gasCeilingMultiplier * l1CostWei;
    }

    uint256 total = ((weiForGas + l1CostWei) * 1e9 * premium) / linkEth + uint256(store.flatFeeMicroLink) * 1e12;
    if (total > LINK_TOTAL_SUPPLY) revert PaymentGreaterThanAllLINK();
    return uint96(total); // LINK_TOTAL_SUPPLY < UINT96_MAX
  }

  // TODO: Remove checks here about 'from'. Refactor this into transmit
  /**
   * @dev ensures all required checks are passed before an upkeep is performed
   */
  function _prePerformUpkeep(
    Upkeep memory upkeep,
    address from,
    uint256 maxLinkPayment
  ) internal view {
    if (upkeep.paused) revert OnlyUnpausedUpkeep();
    if (!s_keeperInfo[from].active) revert OnlyActiveKeepers();
    if (upkeep.balance < maxLinkPayment) revert InsufficientFunds();
    if (upkeep.lastKeeper == from) revert KeepersMustTakeTurns();
  }

  /**
   * @dev ensures the upkeep is not cancelled and the caller is the upkeep admin
   */
  function requireAdminAndNotCancelled(Upkeep memory upkeep) internal view {
    if (msg.sender != upkeep.admin) revert OnlyCallableByAdmin();
    if (upkeep.maxValidBlocknumber != UINT64_MAX) revert UpkeepCancelled();
  }

  /**
   * @dev generates a PerformParams struct for use in _performUpkeepWithParams()
   */
  function _generatePerformParams(
    uint256 id,
    bytes memory performData,
<<<<<<< HEAD
    bool isSimulation
=======
    bool isExecution
>>>>>>> 56f62a8b
  ) internal view returns (PerformParams memory) {
    Upkeep memory upkeep = s_upkeep[params.id];
    uint256 gasLimit = s_upkeep[id].executeGas;
<<<<<<< HEAD
    // TODO: Refactor this to allow injection of linkEth
    (uint256 gasWei, uint256 linkEth) = _getFeedData();
    uint256 adjustedGasWei = _adjustGasPrice(gasWei, isSimulation);
    uint96 maxLinkPayment = _calculatePaymentAmount(gasLimit, adjustedGasWei, linkEth);
=======
    (uint256 fastGasWei, uint256 linkEth) = _getFeedData();
    uint96 maxLinkPayment = _calculatePaymentAmount(gasLimit, fastGasWei, linkEth, isExecution);
>>>>>>> 56f62a8b

    return
      // TODO: Add the whole s_upkeep object here
      PerformParams({
        id: id,
        upkeep_info: upkeep,
        performData: performData,
        maxLinkPayment: maxLinkPayment,
<<<<<<< HEAD
        adjustedGasWei: adjustedGasWei,
        // TODO: Rename this to linkPrice
=======
        gasLimit: gasLimit,
        fastGasWei: fastGasWei,
>>>>>>> 56f62a8b
        linkEth: linkEth
      });
  }

  // MODIFIERS

  /**
   * @dev ensures a upkeep is valid
   */
  modifier validUpkeep(uint256 id) {
    if (s_upkeep[id].maxValidBlocknumber <= block.number) revert UpkeepCancelled();
    _;
  }

  /**
   * @dev Reverts if called by anyone other than the admin of upkeep #id
   */
  modifier onlyUpkeepAdmin(uint256 id) {
    if (msg.sender != s_upkeep[id].admin) revert OnlyCallableByAdmin();
    _;
  }

  /**
   * @dev Reverts if called on a cancelled upkeep
   */
  modifier onlyNonCanceledUpkeep(uint256 id) {
    if (s_upkeep[id].maxValidBlocknumber != UINT64_MAX) revert UpkeepCancelled();
    _;
  }

  /**
   * @dev ensures that burns don't accidentally happen by sending to the zero
   * address
   */
  modifier validRecipient(address to) {
    if (to == ZERO_ADDRESS) revert InvalidRecipient();
    _;
  }

  /**
   * @dev Reverts if called by anyone other than the contract owner or registrar.
   */
  modifier onlyOwnerOrRegistrar() {
    if (msg.sender != owner() && msg.sender != s_registrar) revert OnlyCallableByOwnerOrRegistrar();
    _;
  }
}<|MERGE_RESOLUTION|>--- conflicted
+++ resolved
@@ -10,13 +10,9 @@
 import "../interfaces/AggregatorV3Interface.sol";
 import "../interfaces/LinkTokenInterface.sol";
 import "../interfaces/KeeperCompatibleInterface.sol";
-<<<<<<< HEAD
 import {RegistryParams, State} from "./interfaces/KeeperRegistryInterfaceDev.sol";
 import "./interfaces/OCR2Abstract.sol";
-=======
 import "../interfaces/UpkeepTranscoderInterface.sol";
-import {Config, State} from "./interfaces/KeeperRegistryInterfaceDev.sol";
->>>>>>> 56f62a8b
 
 /**
  * @notice Base Keeper Registry contract, contains shared logic between
@@ -150,11 +146,8 @@
     address target; // 2 full evm words
     uint96 amountSpent;
     address admin; // 3 full evm words
-<<<<<<< HEAD
     // TODO: Add last performBlock number here
-=======
     bool paused;
->>>>>>> 56f62a8b
   }
 
   struct KeeperInfo {
@@ -168,12 +161,8 @@
     Upkeep upkeep_info;
     bytes performData;
     uint256 maxLinkPayment;
-<<<<<<< HEAD
-    uint256 adjustedGasWei;
-=======
     uint256 gasLimit;
     uint256 fastGasWei;
->>>>>>> 56f62a8b
     uint256 linkEth;
   }
 
@@ -363,23 +352,13 @@
   function _generatePerformParams(
     uint256 id,
     bytes memory performData,
-<<<<<<< HEAD
-    bool isSimulation
-=======
     bool isExecution
->>>>>>> 56f62a8b
   ) internal view returns (PerformParams memory) {
     Upkeep memory upkeep = s_upkeep[params.id];
     uint256 gasLimit = s_upkeep[id].executeGas;
-<<<<<<< HEAD
     // TODO: Refactor this to allow injection of linkEth
-    (uint256 gasWei, uint256 linkEth) = _getFeedData();
-    uint256 adjustedGasWei = _adjustGasPrice(gasWei, isSimulation);
-    uint96 maxLinkPayment = _calculatePaymentAmount(gasLimit, adjustedGasWei, linkEth);
-=======
     (uint256 fastGasWei, uint256 linkEth) = _getFeedData();
     uint96 maxLinkPayment = _calculatePaymentAmount(gasLimit, fastGasWei, linkEth, isExecution);
->>>>>>> 56f62a8b
 
     return
       // TODO: Add the whole s_upkeep object here
@@ -388,13 +367,9 @@
         upkeep_info: upkeep,
         performData: performData,
         maxLinkPayment: maxLinkPayment,
-<<<<<<< HEAD
-        adjustedGasWei: adjustedGasWei,
         // TODO: Rename this to linkPrice
-=======
         gasLimit: gasLimit,
         fastGasWei: fastGasWei,
->>>>>>> 56f62a8b
         linkEth: linkEth
       });
   }
