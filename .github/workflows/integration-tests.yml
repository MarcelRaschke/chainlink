--- conflicted
+++ resolved
@@ -83,24 +83,26 @@
           QA_AWS_ROLE_TO_ASSUME: ${{ secrets.QA_AWS_ROLE_TO_ASSUME }}
           QA_KUBECONFIG: ${{ secrets.QA_KUBECONFIG }}
 
-<<<<<<< HEAD
-  solana:
-    name: Solana Tests
-    needs: [changes, build-chainlink]
-    if: ${{ needs.changes.outputs.src == 'true' }}
-    uses: smartcontractkit/chainlink-solana/.github/workflows/e2e.yml@develop
-    with:
-      repo_name: smartcontractkit/chainlink-solana
-      ref: develop
-      cl_repo: 795953128386.dkr.ecr.us-west-2.amazonaws.com/chainlink
-      cl_image: latest.${{ github.sha }}
-    secrets:
-      QA_AWS_ACCESS_KEY_ID: ${{ secrets.AWS_ACCESS_KEY_ID }}
-      QA_AWS_SECRET_KEY: ${{ secrets.AWS_SECRET_ACCESS_KEY }}
-      QA_AWS_REGION: ${{ secrets.AWS_REGION }}
-      QA_AWS_ROLE_TO_ASSUME: ${{ secrets.AWS_ROLE_TO_ASSUME }}
-      QA_KUBECONFIG: ${{ secrets.KUBECONFIG }}
-
+  # Skipped due to issues with passing secrets between environments. WIP
+  # solana:
+  #   permissions:
+  #     checks: write
+  #     pull-requests: write
+  #     id-token: write
+  #     contents: read
+  #   name: Solana Tests
+  #   needs: [changes, build-chainlink]
+  #   if: ${{ needs.changes.outputs.src == 'true' }}
+  #   uses: smartcontractkit/chainlink-solana/.github/workflows/e2e.yml@develop
+  #   with:
+  #     repo_name: smartcontractkit/chainlink-solana
+  #     ref: develop
+  #     cl_repo: ${{ secrets.QA_AWS_ACCOUNT_NUMBER }}.dkr.ecr.${{ secrets.QA_AWS_REGION }}.amazonaws.com/chainlink
+  #     cl_image: latest.${{ github.sha }}
+  #   secrets:
+  #     QA_AWS_REGION: ${{ secrets.QA_AWS_REGION }}
+  #     QA_AWS_ROLE_TO_ASSUME: ${{ secrets.QA_AWS_ROLE_TO_ASSUME }}
+  #     QA_KUBECONFIG: ${{ secrets.QA_KUBECONFIG }}
   # Comment out terra for now but keep here in case we need to turn it back on
   # terra:
   #   name: Terra Tests
@@ -123,8 +125,6 @@
     environment: integration
     name: VRFV2 Soak Tests
     runs-on: ubuntu-latest
-    needs: [changes, build-chainlink]
-    if: ${{ needs.changes.outputs.src == 'true' }}
     steps:
       - name: Checkout the repo
         uses: actions/checkout@v2
@@ -142,26 +142,4 @@
           QA_AWS_REGION: ${{ secrets.AWS_REGION }}
           QA_AWS_ROLE_TO_ASSUME: ${{ secrets.AWS_ROLE_TO_ASSUME }}
           QA_KUBECONFIG: ${{ secrets.KUBECONFIG }}
-          GITHUB_TOKEN: ${{ secrets.GITHUB_TOKEN }}
-=======
-  # Skipped due to issues with passing secrets between environments. WIP
-  # solana:
-  #   permissions:
-  #     checks: write
-  #     pull-requests: write
-  #     id-token: write
-  #     contents: read
-  #   name: Solana Tests
-  #   needs: [changes, build-chainlink]
-  #   if: ${{ needs.changes.outputs.src == 'true' }}
-  #   uses: smartcontractkit/chainlink-solana/.github/workflows/e2e.yml@develop
-  #   with:
-  #     repo_name: smartcontractkit/chainlink-solana
-  #     ref: develop
-  #     cl_repo: ${{ secrets.QA_AWS_ACCOUNT_NUMBER }}.dkr.ecr.${{ secrets.QA_AWS_REGION }}.amazonaws.com/chainlink
-  #     cl_image: latest.${{ github.sha }}
-  #   secrets:
-  #     QA_AWS_REGION: ${{ secrets.QA_AWS_REGION }}
-  #     QA_AWS_ROLE_TO_ASSUME: ${{ secrets.QA_AWS_ROLE_TO_ASSUME }}
-  #     QA_KUBECONFIG: ${{ secrets.QA_KUBECONFIG }}
->>>>>>> c37f936c
+          GITHUB_TOKEN: ${{ secrets.GITHUB_TOKEN }}