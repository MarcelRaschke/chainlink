--- conflicted
+++ resolved
@@ -62,17 +62,15 @@
 				big.NewFloat(1),
 				defaultFluxEnv(networks.KlaytnBaobab),
 			),
-<<<<<<< HEAD
 			Entry("Flux monitor suite on Arbitrum Goerli @arbitrum",
 				networks.ArbitrumGoerli,
 				big.NewFloat(.01),
 				defaultFluxEnv(networks.ArbitrumGoerli),
-=======
+			),
 			Entry("Flux monitor suite on Optimism Goerli @optimism",
 				networks.OptimismGoerli,
 				big.NewFloat(.1),
 				defaultFluxEnv(networks.OptimismGoerli),
->>>>>>> 53ebd4c0
 			),
 		}
 
