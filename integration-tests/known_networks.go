package networks

import (
	"os"
	"strings"
	"time"

	"github.com/smartcontractkit/chainlink-testing-framework/blockchain"

	"github.com/smartcontractkit/chainlink-env/logging"
)

func init() {
	logging.Init()
}

// Pre-configured test networks and their connections
// Some networks with public RPC endpoints are already filled out, but make use of environment variables to use info like
// private RPC endpoints and private keys.
var (
	// SimulatedEVM represents a simulated network
	SimulatedEVM *blockchain.EVMNetwork = blockchain.SimulatedEVMNetwork

	// SepoliaTestnet https://sepolia.dev/
	SepoliaTestnet *blockchain.EVMNetwork = &blockchain.EVMNetwork{
		Name:                      "Sepolia Testnet",
		ChainID:                   11155111,
		URLs:                      strings.Split(os.Getenv("EVM_URLS"), ","),
		Simulated:                 false,
		PrivateKeys:               strings.Split(os.Getenv("EVM_PRIVATE_KEYS"), ","),
		ChainlinkTransactionLimit: 5000,
		Timeout:                   time.Minute,
		MinimumConfirmations:      1,
		GasEstimationBuffer:       1000,
	}

	// GoerliTestnet https://goerli.net/
	GoerliTestnet *blockchain.EVMNetwork = &blockchain.EVMNetwork{
		Name:                      "Goerli Testnet",
		ChainID:                   5,
		URLs:                      strings.Split(os.Getenv("EVM_URLS"), ","),
		Simulated:                 false,
		PrivateKeys:               strings.Split(os.Getenv("EVM_PRIVATE_KEYS"), ","),
		ChainlinkTransactionLimit: 5000,
		Timeout:                   time.Minute * 5,
		MinimumConfirmations:      5,
		GasEstimationBuffer:       1000,
	}

	// KlaytnBaobab https://klaytn.foundation/
	KlaytnBaobab *blockchain.EVMNetwork = &blockchain.EVMNetwork{
		Name:                      "Klaytn Baobab",
		ChainID:                   1001,
		URLs:                      strings.Split(os.Getenv("EVM_URLS"), ","),
		Simulated:                 false,
		PrivateKeys:               strings.Split(os.Getenv("EVM_PRIVATE_KEYS"), ","),
		ChainlinkTransactionLimit: 5000,
		Timeout:                   time.Minute,
		MinimumConfirmations:      1,
		GasEstimationBuffer:       0,
	}

	// MetisStardust https://www.metis.io/
	MetisStardust *blockchain.EVMNetwork = &blockchain.EVMNetwork{
		Name:                      "Metis Stardust",
		ChainID:                   588,
		URLs:                      []string{"wss://stardust-ws.metis.io/"},
		Simulated:                 false,
		PrivateKeys:               strings.Split(os.Getenv("EVM_PRIVATE_KEYS"), ","),
		ChainlinkTransactionLimit: 5000,
		Timeout:                   time.Minute,
		MinimumConfirmations:      1,
		GasEstimationBuffer:       1000,
	}

	// ArbitrumGoerli https://developer.offchainlabs.com/docs/public_chains
	ArbitrumGoerli *blockchain.EVMNetwork = &blockchain.EVMNetwork{
		Name:                      "Arbitrum Goerli",
		ChainID:                   421613,
		URLs:                      strings.Split(os.Getenv("EVM_URLS"), ","),
		Simulated:                 false,
		PrivateKeys:               strings.Split(os.Getenv("EVM_PRIVATE_KEYS"), ","),
		ChainlinkTransactionLimit: 5000,
		Timeout:                   time.Minute,
		MinimumConfirmations:      0,
		GasEstimationBuffer:       0,
	}
<<<<<<< HEAD
=======

	// OptimismGoerli https://dev.optimism.io/kovan-to-goerli/
	OptimismGoerli *blockchain.EVMNetwork = &blockchain.EVMNetwork{
		Name:                      "Optimism Goerli",
		ChainID:                   420,
		URLs:                      strings.Split(os.Getenv("EVM_URLS"), ","),
		Simulated:                 false,
		PrivateKeys:               strings.Split(os.Getenv("EVM_PRIVATE_KEYS"), ","),
		ChainlinkTransactionLimit: 5000,
		Timeout:                   time.Minute,
		MinimumConfirmations:      0,
		GasEstimationBuffer:       0,
	}
>>>>>>> 53ebd4c0
)

// GeneralEVM loads general EVM settings from env vars
func GeneralEVM() *blockchain.EVMNetwork {
	return blockchain.LoadNetworkFromEnvironment()
}<|MERGE_RESOLUTION|>--- conflicted
+++ resolved
@@ -85,8 +85,6 @@
 		MinimumConfirmations:      0,
 		GasEstimationBuffer:       0,
 	}
-<<<<<<< HEAD
-=======
 
 	// OptimismGoerli https://dev.optimism.io/kovan-to-goerli/
 	OptimismGoerli *blockchain.EVMNetwork = &blockchain.EVMNetwork{
@@ -100,7 +98,6 @@
 		MinimumConfirmations:      0,
 		GasEstimationBuffer:       0,
 	}
->>>>>>> 53ebd4c0
 )
 
 // GeneralEVM loads general EVM settings from env vars
