--- conflicted
+++ resolved
@@ -373,12 +373,9 @@
 
 // ReceiveBlock will query the latest FluxAggregator round and check to see whether the round has confirmed
 func (f *FluxAggregatorRoundConfirmer) ReceiveBlock(block blockchain.NodeBlock) error {
-<<<<<<< HEAD
-=======
 	if block.Block.Number() == nil {
 		return nil
 	}
->>>>>>> 2c6ced92
 	if f.complete {
 		return nil
 	}
