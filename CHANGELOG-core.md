--- conflicted
+++ resolved
@@ -7,7 +7,6 @@
 
 ## [Unreleased]
 
-<<<<<<< HEAD
 ## [0.8.15] - 2020-09-14
 
 ### Added
@@ -27,8 +26,6 @@
 A new prometheus metric is also introduced to track dropped heads, called `head_tracker_num_heads_dropped`. You may wish to set an alert on a rule such as `increase(chainlink_dropped_heads[5m]) > 0`.
 
 ## [0.8.14] - 2020-09-02
-=======
-## [0.8.14] - 2020-09-02
 
 ## Changed
 
@@ -36,7 +33,6 @@
 - Fix for broadcast-transactions function
 
 ## [0.8.13] - 2020-08-31
->>>>>>> 4f82365b
 
 ## Changed
 
