--- conflicted
+++ resolved
@@ -246,11 +246,7 @@
 // Import imports a key
 func (ekc *ETHKeysController) Import(c *gin.Context) {
 	ethKeyStore := ekc.app.GetKeyStore().Eth()
-<<<<<<< HEAD
-	defer ekc.app.GetLogger().ErrorIfClosing(c.Request.Body, "Import request body")
-=======
 	defer ekc.app.GetLogger().ErrorIfFn(c.Request.Body.Close, "Error closing Import request body")
->>>>>>> 5f0d9456
 
 	bytes, err := io.ReadAll(c.Request.Body)
 	if err != nil {
@@ -296,11 +292,7 @@
 }
 
 func (ekc *ETHKeysController) Export(c *gin.Context) {
-<<<<<<< HEAD
-	defer ekc.app.GetLogger().ErrorIfClosing(c.Request.Body, "Export request body")
-=======
 	defer ekc.app.GetLogger().ErrorIfFn(c.Request.Body.Close, "Error closing Export request body")
->>>>>>> 5f0d9456
 
 	id := c.Param("address")
 	newPassword := c.Query("newpassword")
@@ -322,11 +314,7 @@
 // Chain updates settings for a given chain for the key
 func (ekc *ETHKeysController) Chain(c *gin.Context) {
 	kst := ekc.app.GetKeyStore().Eth()
-<<<<<<< HEAD
-	defer ekc.app.GetLogger().ErrorIfClosing(c.Request.Body, "Import request body")
-=======
 	defer ekc.app.GetLogger().ErrorIfFn(c.Request.Body.Close, "Error closing Import request body")
->>>>>>> 5f0d9456
 
 	addressHex := c.Query("address")
 	addressBytes, err := hexutil.Decode(addressHex)
