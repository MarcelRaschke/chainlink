--- conflicted
+++ resolved
@@ -251,12 +251,6 @@
 	} else {
 		err = k.createLegacyKeeperJob(client, registryAddr, nodeAddr)
 	}
-<<<<<<< HEAD
-	defer resp.Body.Close()
-
-	raw, err := io.ReadAll(resp.Body)
-=======
->>>>>>> 254fa94b
 	if err != nil {
 		return err
 	}
@@ -347,31 +341,8 @@
 			return fmt.Errorf("failed to read error response body: %s", err)
 		}
 
-<<<<<<< HEAD
-// createCredsFiles creates two temporary files with node creds: api and password.
-func (k *Keeper) createCredsFiles() (string, string, func(), error) {
-	// Create temporary file with chainlink node login creds
-	apiFile, err := os.CreateTemp("", "chainlink-node-api")
-	if err != nil {
-		return "", "", nil, fmt.Errorf("failed to create api file: %s", err)
-=======
 		return fmt.Errorf("unable to create ocr2keeper job: '%v' [%d]", string(body), resp.StatusCode)
->>>>>>> 254fa94b
-	}
-
-<<<<<<< HEAD
-	// Create temporary file with chainlink node password
-	passwordFile, err := os.CreateTemp("", "chainlink-node-password")
-	if err != nil {
-		return "", "", nil, fmt.Errorf("failed to create password file: %s", err)
-	}
-	_, _ = passwordFile.WriteString(defaultChainlinkNodePassword)
-
-	return apiFile.Name(), passwordFile.Name(), func() {
-		os.Remove(apiFile.Name())
-		os.Remove(passwordFile.Name())
-	}, nil
-=======
-	return nil
->>>>>>> 254fa94b
+	}
+
+	return nil
 }