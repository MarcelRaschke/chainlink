--- conflicted
+++ resolved
@@ -38,18 +38,10 @@
 	config.On("BlockHistoryEstimatorBatchSize").Return(batchSize)
 	config.On("BlockHistoryEstimatorBlockDelay").Return(blockDelay)
 	config.On("BlockHistoryEstimatorBlockHistorySize").Return(historySize)
-<<<<<<< HEAD
-
-	config.On("BlockHistoryEstimatorTransactionPercentile").Maybe().Return(percentile)
-	config.On("EthFinalityDepth").Return(ethFinalityDepth)
-	config.On("EthGasLimitMultiplier").Maybe().Return(float32(1))
-	config.On("EthMinGasPriceWei").Maybe().Return(minGasPrice)
-=======
 	config.On("BlockHistoryEstimatorTransactionPercentile").Maybe().Return(percentile)
 	config.On("EvmFinalityDepth").Return(ethFinalityDepth)
 	config.On("EvmGasLimitMultiplier").Maybe().Return(float32(1))
 	config.On("EvmMinGasPriceWei").Maybe().Return(minGasPrice)
->>>>>>> df6daf7c
 	config.On("ChainID").Maybe().Return(big.NewInt(0))
 
 	t.Run("loads initial state", func(t *testing.T) {
@@ -124,11 +116,7 @@
 	})
 
 	t.Run("starts anyway if fetching first fetch fails, but errors on estimation", func(t *testing.T) {
-<<<<<<< HEAD
-		ethClient := new(mocks.Client)
-=======
-		ethClient := cltest.NewEthClientMock(t)
->>>>>>> df6daf7c
+		ethClient := cltest.NewEthClientMock(t)
 
 		bhe := gas.NewBlockHistoryEstimator(ethClient, config)
 
@@ -140,15 +128,9 @@
 		require.NoError(t, err)
 
 		_, _, err = bhe.EstimateGas(make([]byte, 0), 100)
-<<<<<<< HEAD
-
 		require.Error(t, err)
 		require.Contains(t, err.Error(), "has not finished the first gas estimation yet")
-=======
-		require.Error(t, err)
-		require.Contains(t, err.Error(), "has not finished the first gas estimation yet")
-
->>>>>>> df6daf7c
+
 		ethClient.AssertExpectations(t)
 		config.AssertExpectations(t)
 	})
@@ -643,19 +625,11 @@
 	})
 
 	t.Run("doesn't panic if gas price is nil (although I'm still unsure how this can happen)", func(t *testing.T) {
-<<<<<<< HEAD
-		ethClient := new(mocks.Client)
-		config := new(gumocks.Config)
-
-		config.On("EthMaxGasPriceWei").Return(maxGasPrice)
-		config.On("EthMinGasPriceWei").Return(big.NewInt(100))
-=======
 		ethClient := cltest.NewEthClientMock(t)
 		config := new(gumocks.Config)
 
 		config.On("EvmMaxGasPriceWei").Return(maxGasPrice)
 		config.On("EvmMinGasPriceWei").Return(big.NewInt(100))
->>>>>>> df6daf7c
 		config.On("BlockHistoryEstimatorTransactionPercentile").Return(uint16(50))
 		config.On("ChainID").Return(big.NewInt(100))
 
@@ -915,143 +889,6 @@
 	assert.Equal(t, gas.TxType(0x2), block.Transactions[2].Type)
 	assert.Equal(t, "0x136aa666e6b8109b2b4aca8008ecad8df2047f4e2aced4808248fa8927a13395", block.Transactions[2].Hash.String())
 
-<<<<<<< HEAD
-	assert.Equal(t, int64(0), block.Transactions[0].GasPrice.Int64())
-	assert.Equal(t, uint64(0), block.Transactions[0].GasLimit)
-	assert.Equal(t, big.NewInt(4566182400000), block.Transactions[1].GasPrice)
-	assert.Equal(t, uint64(2000000), block.Transactions[1].GasLimit)
-}
-
-func TestBlockHistoryEstimator_EIP1559Block(t *testing.T) {
-	blockJSON := `
-{
-    "baseFeePerGas": "0xa1894585c",
-    "difficulty": "0x1cc4a2d7045f39",
-    "extraData": "0x73656f32",
-    "gasLimit": "0x1c9c380",
-    "gasUsed": "0x1c9c203",
-    "hash": "0x11ac873a6cd8b8b7b57ec1efe3984b706362aa5e8f5749a5ec9b1f64bb4615f0",
-    "logsBloom": "0x2b181cd7982005346543c60498149414cc92419055218c5111988a6c81c7560105c91c82ec3348283288c2187b0111407e28c08c4b45b4ea2e980893c050002588606218aa083c0c0824e46923b850d07048da924052828c26082c910663fac682070310ba3189bed51194261220990c2920cc434d042c06a1941158dfc91eeb572107e1c5595a0032051109c500ba42a093398850ad020b1118d41716d371286ba348e041685144210401078b8901281001e840290d0e9391c00138cf00120d92499ca250d3026003e13c1e10bac2a3a57499007a2213002714a2a2f24f24480d0539c30142f2ed09105d5b10038330ac1622cc188a00f0c3108801455882cc",
-    "miner": "0x3ecef08d0e2dad803847e052249bb4f8bff2d5bb",
-    "mixHash": "0x57f4a273c69c4028916abfaa57252035fb7e71ce8444034764b8988d9a89c7b6",
-    "nonce": "0x015e0d851f990730",
-    "number": "0xc65d68",
-    "parentHash": "0x1ae6168805dfd2e48311181774019c17fb09b24ab75dcad6566d18d38d5c4071",
-    "receiptsRoot": "0x3ced645d38426647aad078b8e4bc62ff03571a74b099c983133eb34808240309",
-    "sha3Uncles": "0x1dcc4de8dec75d7aab85b567b6ccd41ad312451b948a7413f0a142fd40d49347",
-    "size": "0x2655",
-    "stateRoot": "0x073e7b70e9b1357329cbf0b19a10a981057a29accbafcc34d52b592dc0be9848",
-    "timestamp": "0x6112f709",
-    "totalDifficulty": "0x6171fd1e7626bc65d9b",
-    "transactions": [
-      {
-        "blockHash": "0x11ac873a6cd8b8b7b57ec1efe3984b706362aa5e8f5749a5ec9b1f64bb4615f0",
-        "blockNumber": "0xc65d68",
-        "from": "0x305bf59bbd7a89ca9ce4d460b0efb54266d9e6c3",
-        "gas": "0xdbba0",
-        "gasPrice": "0x9f05f8ee00",
-        "hash": "0x8e58af889f4e831ef9a67df84058bcfb7090cbcb5c6f1046c211dafee6050944",
-        "input": "0xc18a84bc0000000000000000000000007ae132b71ddc6f4866fbf103be655830d9ca666c00000000000000000000000000000000000000000000000000000000000000400000000000000000000000000000000000000000000000000000000000000124e94584ee00000000000000000000000000000000000000000000000000000000000000c0000000000000000000000000bb0e17ef65f82ab018d8edd776e8dd940327b28b00000000000000000000000000000000000000000000002403ecad7d36e5bda0000000000000000000000000000000000000000000000000af7c8acfe5037ea80000000000000000000000000000000000000000000000000000000000c65d680000000000000000000000000000000000000000000000000000000000000000000000000000000000000000000000000000000000000000000000000000002bbb0e17ef65f82ab018d8edd776e8dd940327b28b000bb8c02aaa39b223fe8d0a0e5c4f27ead9083c756cc200000000000000000000000000000000000000000000000000000000000000000000000000000000000000000000000000",
-        "nonce": "0x6654",
-        "to": "0x4d246be90c2f36730bb853ad41d0a189061192d3",
-        "transactionIndex": "0x0",
-        "value": "0x0",
-        "type": "0x0",
-        "v": "0x25",
-        "r": "0x9f8af9e6424f264daaba992c09c2b38d05444cbb5e6bd5e26c965393e287c9fa",
-        "s": "0x76802388299eb0baa80a678831ef0722c5b1e1212f5eca26a5e911cb81388b2b"
-      },
-      {
-        "blockHash": "0x11ac873a6cd8b8b7b57ec1efe3984b706362aa5e8f5749a5ec9b1f64bb4615f0",
-        "blockNumber": "0xc65d68",
-        "from": "0xef3f063136fe5002065bf7c4a2d85ff34cfb0ac0",
-        "gas": "0xdfeae",
-        "gasPrice": "0x2ba7def3000",
-        "hash": "0x0190f436ce165abb741b8513f64d194682677e1db72422f0f533fe6c0248e59a",
-        "input": "0x926427440000000000000000000000000000000000000000000000000000000000000005",
-        "nonce": "0x267",
-        "to": "0xad9fd7cb4fc7a0fbce08d64068f60cbde22ed34c",
-        "transactionIndex": "0x1",
-        "value": "0x62967a5c8460000",
-        "type": "0x0",
-        "v": "0x26",
-        "r": "0xd06f53ad57d61543526b529c2532903ac0d45b1d727567d04dc9b2f4e6340521",
-        "s": "0x6332bcec6a66abf4bed4df24e25e1e4dfc61c5d5bc32a441033c285c14c402d"
-      },
-	  {
-        "blockHash": "0x11ac873a6cd8b8b7b57ec1efe3984b706362aa5e8f5749a5ec9b1f64bb4615f0",
-        "blockNumber": "0xc65d68",
-        "from": "0xff54553ff5edf0e93d58555303291805770e5793",
-        "gas": "0x5208",
-        "gasPrice": "0x746a528800",
-        "maxFeePerGas": "0x746a528800",
-        "maxPriorityFeePerGas": "0x746a528800",
-        "hash": "0x136aa666e6b8109b2b4aca8008ecad8df2047f4e2aced4808248fa8927a13395",
-        "input": "0x",
-        "nonce": "0x1",
-        "to": "0xb5d85cbf7cb3ee0d56b3bb207d5fc4b82f43f511",
-        "transactionIndex": "0x3b",
-        "value": "0x1302a5a6ad330400",
-        "type": "0x2",
-        "accessList": [],
-        "chainId": "0x1",
-        "v": "0x1",
-        "r": "0x2806aa357d15790319e1def013902135dc8fa191182e2f87edae352e50ef281",
-        "s": "0x61d160d7de9af375c7fc40aed956e711af3af20146afe27d5122adf28cd25c9"
-      },
-      {
-        "blockHash": "0x11ac873a6cd8b8b7b57ec1efe3984b706362aa5e8f5749a5ec9b1f64bb4615f0",
-        "blockNumber": "0xc65d68",
-        "from": "0xb090838386b9207994a42f740217066af2de53ad",
-        "gas": "0x5208",
-        "maxFeePerGas": "0x746a528800",
-        "maxPriorityFeePerGas": "0x746a528800",
-        "hash": "0x13d4ecea98e37359e63e39e350ed0b1456e1acbf985eb8d4a0ef0e89a705c10d",
-        "input": "0x",
-        "nonce": "0x1",
-        "to": "0xb5d85cbf7cb3ee0d56b3bb207d5fc4b82f43f511",
-        "transactionIndex": "0x3c",
-        "value": "0xe95497bc358fe60",
-        "type": "0x2",
-        "accessList": [],
-        "chainId": "0x1",
-        "v": "0x1",
-        "r": "0xa0d09f41bb4279d73e4255a1c1ce6cb10cb1fba04b4eca4af582ab2928201b27",
-        "s": "0x682f2a7a734b7c5887c5e228d35af4d3d3ad240c2c14f97aa9145a6c9edcd0a1"
-      }
-	]
-}
-`
-
-	var block gas.Block
-	err := json.Unmarshal([]byte(blockJSON), &block)
-	assert.NoError(t, err)
-
-	assert.Equal(t, int64(13000040), block.Number)
-	assert.Equal(t, common.HexToHash("0x11ac873a6cd8b8b7b57ec1efe3984b706362aa5e8f5749a5ec9b1f64bb4615f0"), block.Hash)
-	assert.Equal(t, common.HexToHash("0x1ae6168805dfd2e48311181774019c17fb09b24ab75dcad6566d18d38d5c4071"), block.ParentHash)
-
-	require.Len(t, block.Transactions, 4)
-
-	assert.Equal(t, int64(683000000000), block.Transactions[0].GasPrice.Int64())
-	assert.Equal(t, 900000, int(block.Transactions[0].GasLimit))
-	assert.Nil(t, block.Transactions[0].MaxFeePerGas)
-	assert.Nil(t, block.Transactions[0].MaxPriorityFeePerGas)
-	assert.Equal(t, gas.TxType(0x0), block.Transactions[0].Type)
-	assert.Equal(t, "0x8e58af889f4e831ef9a67df84058bcfb7090cbcb5c6f1046c211dafee6050944", block.Transactions[0].Hash.String())
-
-	assert.Equal(t, big.NewInt(3000000000000), block.Transactions[1].GasPrice)
-	assert.Equal(t, "0x0190f436ce165abb741b8513f64d194682677e1db72422f0f533fe6c0248e59a", block.Transactions[1].Hash.String())
-
-	assert.Equal(t, int64(500000000000), block.Transactions[2].GasPrice.Int64())
-	assert.Equal(t, 21000, int(block.Transactions[2].GasLimit))
-	assert.Equal(t, int64(500000000000), block.Transactions[2].MaxFeePerGas.Int64())
-	assert.Equal(t, int64(500000000000), block.Transactions[2].MaxPriorityFeePerGas.Int64())
-	assert.Equal(t, gas.TxType(0x2), block.Transactions[2].Type)
-	assert.Equal(t, "0x136aa666e6b8109b2b4aca8008ecad8df2047f4e2aced4808248fa8927a13395", block.Transactions[2].Hash.String())
-
-=======
->>>>>>> df6daf7c
 	assert.Nil(t, block.Transactions[3].GasPrice)
 	assert.Equal(t, 21000, int(block.Transactions[3].GasLimit))
 	assert.Equal(t, "0x13d4ecea98e37359e63e39e350ed0b1456e1acbf985eb8d4a0ef0e89a705c10d", block.Transactions[3].Hash.String())
