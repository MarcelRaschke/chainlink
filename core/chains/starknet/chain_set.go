package starknet

import (
	"github.com/pkg/errors"
	"go.uber.org/multierr"

	starkchain "github.com/smartcontractkit/chainlink-starknet/relayer/pkg/chainlink/chain"
	"github.com/smartcontractkit/chainlink-starknet/relayer/pkg/chainlink/db"

	"github.com/smartcontractkit/chainlink/v2/core/chains"
	"github.com/smartcontractkit/chainlink/v2/core/chains/starknet/types"
	coreconfig "github.com/smartcontractkit/chainlink/v2/core/config"
	"github.com/smartcontractkit/chainlink/v2/core/logger"
	"github.com/smartcontractkit/chainlink/v2/core/services/keystore"
)

type ChainSetOpts struct {
	Config   coreconfig.BasicConfig
	Logger   logger.Logger
	KeyStore keystore.StarkNet
	Configs  types.Configs
}

func (o *ChainSetOpts) Name() string {
	return o.Logger.Name()
}

func (o *ChainSetOpts) Validate() (err error) {
	required := func(s string) error {
		return errors.Errorf("%s is required", s)
	}
	if o.Config == nil {
		err = multierr.Append(err, required("Config"))
	}
	if o.Logger == nil {
		err = multierr.Append(err, required("Logger'"))
	}
	if o.KeyStore == nil {
		err = multierr.Append(err, required("KeyStore"))
	}
	if o.Configs == nil {
		err = multierr.Append(err, required("Configs"))
	}
	return
}

func (o *ChainSetOpts) ConfigsAndLogger() (chains.Configs[string, db.Node], logger.Logger) {
	return o.Configs, o.Logger
}

func (o *ChainSetOpts) NewTOMLChain(cfg *StarknetConfig) (starkchain.Chain, error) {
	if !cfg.IsEnabled() {
		return nil, errors.Errorf("cannot create new chain with ID %s, the chain is disabled", *cfg.ChainID)
	}
	c, err := newChain(*cfg.ChainID, cfg, o.KeyStore, o.Configs, o.Logger)
	if err != nil {
		return nil, err
	}
	return c, nil
}

<<<<<<< HEAD
type ChainSet interface {
	starkchain.ChainSet
	chains.Chains[string]
	chains.Nodes[string, db.Node]
}

func NewChainSet(opts ChainSetOpts, cfgs StarknetConfigs) (ChainSet, error) {
=======
func NewChainSet(opts ChainSetOpts, cfgs StarknetConfigs) (starkchain.ChainSet, error) {
>>>>>>> 450989d2
	stkChains := map[string]starkchain.Chain{}
	var err error
	for _, chain := range cfgs {
		if !chain.IsEnabled() {
			continue
		}
		var err2 error
		stkChains[*chain.ChainID], err2 = opts.NewTOMLChain(chain)
		if err2 != nil {
			err = multierr.Combine(err, err2)
			continue
		}
	}
	if err != nil {
		return nil, errors.Wrap(err, "failed to load some Solana chains")
	}
<<<<<<< HEAD
	return chains.NewChainSet[string, db.Node, starkchain.Chain](stkChains, &opts, func(s string) string { return s })
=======
	return chains.NewChainSet[db.Node, starkchain.Chain](stkChains, &opts)
>>>>>>> 450989d2
}<|MERGE_RESOLUTION|>--- conflicted
+++ resolved
@@ -59,17 +59,7 @@
 	return c, nil
 }
 
-<<<<<<< HEAD
-type ChainSet interface {
-	starkchain.ChainSet
-	chains.Chains[string]
-	chains.Nodes[string, db.Node]
-}
-
-func NewChainSet(opts ChainSetOpts, cfgs StarknetConfigs) (ChainSet, error) {
-=======
 func NewChainSet(opts ChainSetOpts, cfgs StarknetConfigs) (starkchain.ChainSet, error) {
->>>>>>> 450989d2
 	stkChains := map[string]starkchain.Chain{}
 	var err error
 	for _, chain := range cfgs {
@@ -86,9 +76,5 @@
 	if err != nil {
 		return nil, errors.Wrap(err, "failed to load some Solana chains")
 	}
-<<<<<<< HEAD
-	return chains.NewChainSet[string, db.Node, starkchain.Chain](stkChains, &opts, func(s string) string { return s })
-=======
 	return chains.NewChainSet[db.Node, starkchain.Chain](stkChains, &opts)
->>>>>>> 450989d2
 }