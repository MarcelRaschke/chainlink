--- conflicted
+++ resolved
@@ -8,73 +8,6 @@
 	"github.com/ethereum/go-ethereum/common"
 	"github.com/pkg/errors"
 
-<<<<<<< HEAD
-	evmclient "github.com/smartcontractkit/chainlink/v2/core/chains/evm/client"
-	"github.com/smartcontractkit/chainlink/v2/core/logger"
-	"github.com/smartcontractkit/chainlink/v2/core/services/keystore/keys/ethkey"
-	"github.com/smartcontractkit/chainlink/v2/core/services/pg"
-)
-
-type (
-	NonceSyncerKeyStore interface {
-		GetNextNonce(address common.Address, chainID *big.Int, qopts ...pg.QOpt) (int64, error)
-	}
-	// NonceSyncer manages the delicate task of syncing the local nonce with the
-	// chain nonce in case of divergence.
-	//
-	// On startup, we check each key for the nonce value on chain and compare
-	// it to our local value.
-	//
-	// Usually the on-chain nonce will be the same as (or lower than) the
-	// next_nonce in the DB, in which case we do nothing.
-	//
-	// If we are restoring from a backup however, or another wallet has used the
-	// account, the chain nonce might be higher than our local one. In this
-	// scenario, we must fastforward the local nonce to match the chain nonce.
-	//
-	// The problem with doing this is that now Chainlink does not have any
-	// ownership or control over potentially pending transactions with nonces
-	// between our local highest nonce and the chain nonce. If one of those
-	// transactions is pushed out of the mempool or re-org'd out of the chain,
-	// we run the risk of being stuck with a gap in the nonce sequence that
-	// will never be filled.
-	//
-	// The solution is to query the chain for our own transactions and take
-	// ownership of them by writing them to the database and letting the
-	// EthConfirmer handle them as it would any other transaction.
-	//
-	// This is not quite as straightforward as one might expect. We cannot
-	// query transactions from our account to infinite depth (geth does not
-	// support this). The best we can do is to query for all transactions sent
-	// within the past EVM.FinalityDepth blocks and find the ones sent by our
-	// address(es).
-	//
-	// This gives us re-org protection up to EVM.FinalityDepth deep in the
-	// worst case, which is in line with our other guarantees.
-	NonceSyncer struct {
-		orm       ORM
-		ethClient evmclient.Client
-		chainID   *big.Int
-		logger    logger.Logger
-		kst       NonceSyncerKeyStore
-	}
-	// NSinserttx represents an EthTx and Attempt to be inserted together
-	NSinserttx struct {
-		Etx     EthTx
-		Attempt EthTxAttempt
-	}
-)
-
-// NewNonceSyncer returns a new syncer
-func NewNonceSyncer(orm ORM, lggr logger.Logger, ethClient evmclient.Client, kst NonceSyncerKeyStore) *NonceSyncer {
-	lggr = lggr.Named("NonceSyncer")
-	return &NonceSyncer{
-		orm,
-		ethClient,
-		ethClient.ChainID(),
-		lggr,
-		kst,
-=======
 	"github.com/smartcontractkit/chainlink/v2/common/types"
 	evmclient "github.com/smartcontractkit/chainlink/v2/core/chains/evm/client"
 	evmtypes "github.com/smartcontractkit/chainlink/v2/core/chains/evm/types"
@@ -142,7 +75,6 @@
 		chainID:   ethClient.ConfiguredChainID(),
 		logger:    lggr,
 		kst:       kst,
->>>>>>> 450989d2
 	}
 }
 
@@ -170,12 +102,8 @@
 	}
 
 	localNonce := keyNextNonce
-<<<<<<< HEAD
-	hasInProgressTransaction, err := s.orm.HasInProgressTransaction(address, *s.chainID, pg.WithParentCtx(ctx))
-=======
 	hasInProgressTransaction, err := s.txStore.HasInProgressTransaction(address, s.chainID, pg.WithParentCtx(ctx))
 
->>>>>>> 450989d2
 	if err != nil {
 		return errors.Wrapf(err, "failed to query for in_progress transaction for address %s", address.String())
 	} else if hasInProgressTransaction {
@@ -201,17 +129,10 @@
 		newNextNonce--
 	}
 
-<<<<<<< HEAD
-	err = s.orm.UpdateEthKeyNextNonce(newNextNonce, keyNextNonce, address, *s.chainID, pg.WithParentCtx(ctx))
-
-	if errors.Is(err, ErrKeyNotUpdated) {
-		return errors.Errorf("NonceSyncer#fastForwardNonceIfNecessary optimistic lock failure fastforwarding nonce %v to %v for key %s", localNonce, chainNonce, address.Hex())
-=======
 	err = s.txStore.UpdateEthKeyNextNonce(evmtypes.Nonce(newNextNonce), keyNextNonce, address, s.chainID, pg.WithParentCtx(ctx))
 
 	if errors.Is(err, ErrKeyNotUpdated) {
 		return errors.Errorf("NonceSyncer#fastForwardNonceIfNecessary optimistic lock failure fastforwarding nonce %v to %v for key %s", localNonce, chainNonce, address.String())
->>>>>>> 450989d2
 	} else if err == nil {
 		s.logger.Infow("Fast-forwarded nonce", "address", address, "newNextNonce", newNextNonce, "oldNextNonce", keyNextNonce)
 	}
