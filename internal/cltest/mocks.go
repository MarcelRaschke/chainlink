--- conflicted
+++ resolved
@@ -159,23 +159,8 @@
 	return make(chan time.Time)
 }
 
-<<<<<<< HEAD
 func (NeverClock) Now() time.Time {
 	return time.Now()
-=======
-type SettableClock struct {
-	time time.Time
-}
-
-func (clock *SettableClock) Now() time.Time {
-	if clock.time.IsZero() {
-		return time.Now()
-	}
-	return clock.time
-}
-
-func (clock *SettableClock) SetTime(t time.Time) {
-	clock.time = t
 }
 
 type RendererMock struct {
@@ -185,5 +170,4 @@
 func (rm *RendererMock) Render(v interface{}) error {
 	rm.Renders = append(rm.Renders, v)
 	return nil
->>>>>>> b18f03cf
 }